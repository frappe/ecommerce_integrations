{
 "actions": [],
 "creation": "2023-02-03 17:59:51.454957",
 "doctype": "DocType",
 "editable_grid": 1,
 "engine": "InnoDB",
 "field_order": [
  "enable_shopify",
  "column_break_4",
  "section_break_2",
  "shopify_url",
  "column_break_3",
  "password",
  "shared_secret",
  "section_break_4",
  "webhooks",
  "customer_settings_section",
  "default_customer",
  "column_break_14",
  "customer_group",
  "company_dependent_settings_section",
  "company",
  "cash_bank_account",
  "column_break_19",
  "cost_center",
  "inventory_settings_section",
  "column_break_22",
  "section_break_25",
  "sales_order_series",
  "delivery_note_series",
  "sales_invoice_series",
  "shipping_item",
  "column_break_27",
  "sync_delivery_note",
  "sync_sales_invoice",
  "add_shipping_as_item",
  "consolidate_taxes",
  "section_break_22",
  "return_invoice_series",
  "return_delivery_series",
  "column_break_31",
  "sync_sales_return",
  "sync_delivery_return",
  "sync_delivery_cancellation",
  "section_break_32",
  "html_16",
  "taxes",
  "erpnext_to_shopify_sync_section",
  "upload_erpnext_items",
  "update_shopify_item_on_update",
  "column_break_34",
  "sync_new_item_as_active",
  "upload_variants_as_items",
  "inventory_sync_section",
  "warehouse",
  "update_erpnext_stock_levels_to_shopify",
  "inventory_sync_frequency",
  "fetch_shopify_locations",
  "shopify_warehouse_mapping",
  "sync_old_orders_section",
  "sync_old_orders",
  "column_break_45",
  "old_orders_from",
  "old_orders_to",
  "is_old_data_migrated",
  "last_inventory_sync"
 ],
 "fields": [
  {
   "default": "0",
   "fieldname": "enable_shopify",
   "fieldtype": "Check",
   "label": "Enable Shopify"
  },
  {
   "fieldname": "column_break_4",
   "fieldtype": "Column Break"
  },
  {
   "fieldname": "section_break_2",
   "fieldtype": "Section Break",
   "label": "Authentication Details"
  },
  {
   "description": "eg: frappe.myshopify.com",
   "fieldname": "shopify_url",
   "fieldtype": "Data",
   "in_list_view": 1,
   "label": "Shop URL",
   "mandatory_depends_on": "eval:doc.enable_shopify"
  },
  {
   "fieldname": "column_break_3",
   "fieldtype": "Column Break"
  },
  {
   "fieldname": "password",
   "fieldtype": "Password",
   "label": "Password / Access Token",
   "mandatory_depends_on": "eval:doc.enable_shopify"
  },
  {
   "fieldname": "shared_secret",
   "fieldtype": "Data",
   "label": "Shared secret / API Secret",
   "mandatory_depends_on": "eval:doc.enable_shopify"
  },
  {
   "collapsible": 1,
   "fieldname": "section_break_4",
   "fieldtype": "Section Break",
   "label": "Webhooks Details"
  },
  {
   "fieldname": "webhooks",
   "fieldtype": "Table",
   "label": "Webhooks",
   "options": "Shopify Webhooks",
   "read_only": 1
  },
  {
   "fieldname": "customer_settings_section",
   "fieldtype": "Section Break",
   "label": "Customer Settings"
  },
  {
   "description": "Customer Group will set to selected group while syncing customers from Shopify",
   "fieldname": "customer_group",
   "fieldtype": "Link",
   "label": "Customer Group",
   "mandatory_depends_on": "eval:doc.enable_shopify",
   "options": "Customer Group"
  },
  {
   "fieldname": "inventory_settings_section",
   "fieldtype": "Section Break",
   "label": "Inventory Settings"
  },
  {
   "description": "If individual warehouse are not mapped, the default warehouse is considered for transactions.",
   "fieldname": "warehouse",
   "fieldtype": "Link",
   "label": "Default warehouse",
   "mandatory_depends_on": "eval:doc.enable_shopify",
   "options": "Warehouse"
  },
  {
   "description": "If Shopify does not have a customer in the order, then while syncing the orders, the system will consider the default customer for the order",
   "fieldname": "default_customer",
   "fieldtype": "Link",
   "label": "Default Customer",
   "options": "Customer"
  },
  {
   "fieldname": "column_break_14",
   "fieldtype": "Column Break"
  },
  {
   "fieldname": "company_dependent_settings_section",
   "fieldtype": "Section Break",
   "label": "Company Dependent settings"
  },
  {
   "fieldname": "company",
   "fieldtype": "Link",
   "label": "Company",
   "mandatory_depends_on": "eval:doc.enable_shopify",
   "options": "Company"
  },
  {
   "fieldname": "cash_bank_account",
   "fieldtype": "Link",
   "label": "Cash/Bank Account",
   "mandatory_depends_on": "eval:doc.enable_shopify",
   "options": "Account"
  },
  {
   "fieldname": "column_break_19",
   "fieldtype": "Column Break"
  },
  {
   "fieldname": "cost_center",
   "fieldtype": "Link",
   "label": "Cost Center",
   "mandatory_depends_on": "eval:doc.enable_shopify",
   "options": "Cost Center"
  },
  {
   "fieldname": "section_break_25",
   "fieldtype": "Section Break",
   "label": "Order Sync Settings"
  },
  {
   "fieldname": "sales_order_series",
   "fieldtype": "Select",
   "label": "Sales Order Series",
   "mandatory_depends_on": "eval:doc.enable_shopify"
  },
  {
   "fieldname": "column_break_27",
   "fieldtype": "Column Break"
  },
  {
   "default": "0",
   "fieldname": "sync_delivery_note",
   "fieldtype": "Check",
   "label": "Import Delivery Notes from Shopify on Shipment"
  },
  {
   "depends_on": "eval:doc.sync_delivery_note==1",
   "fieldname": "delivery_note_series",
   "fieldtype": "Select",
   "label": "Delivery Note Series",
   "mandatory_depends_on": "eval:doc.sync_delivery_note"
  },
  {
   "default": "0",
   "fieldname": "sync_sales_invoice",
   "fieldtype": "Check",
   "label": "Import Sales Invoice from Shopify if Payment is marked"
  },
  {
   "depends_on": "eval:doc.sync_sales_invoice==1",
   "fieldname": "sales_invoice_series",
   "fieldtype": "Select",
   "label": "Sales Invoice Series",
   "mandatory_depends_on": "eval:doc.sync_sales_invoice"
  },
  {
   "fieldname": "section_break_22",
   "fieldtype": "Section Break",
   "label": "Returns Sync Settings"
  },
  {
   "fieldname": "html_16",
   "fieldtype": "HTML",
   "options": "Map Shopify Taxes / Shipping Charges to ERPNext Account"
  },
  {
   "fieldname": "taxes",
   "fieldtype": "Table",
   "label": "Shopify Tax Account",
   "mandatory_depends_on": "eval:doc.enable_shopify",
   "options": "Shopify Tax Account"
  },
  {
   "fieldname": "column_break_22",
   "fieldtype": "Column Break"
  },
  {
   "fieldname": "erpnext_to_shopify_sync_section",
   "fieldtype": "Section Break",
   "label": "ERPNext to Shopify Sync"
  },
  {
   "default": "0",
   "fieldname": "upload_erpnext_items",
   "fieldtype": "Check",
   "label": "Upload new ERPNext Items to Shopify"
  },
  {
   "default": "0",
   "depends_on": "eval:doc.upload_erpnext_items",
   "fieldname": "update_shopify_item_on_update",
   "fieldtype": "Check",
   "label": "Update Shopify Item after updating ERPNext item"
  },
  {
   "depends_on": "eval:doc.update_erpnext_stock_levels_to_shopify",
   "fieldname": "shopify_warehouse_mapping",
   "fieldtype": "Table",
   "label": "Shopify Warehouse Mapping",
   "mandatory_depends_on": "eval:doc.update_erpnext_stock_levels_to_shopify",
   "options": "Shopify Warehouse Mapping"
  },
  {
   "depends_on": "eval:doc.update_erpnext_stock_levels_to_shopify",
   "fieldname": "fetch_shopify_locations",
   "fieldtype": "Button",
   "label": "Fetch Shopify Locations"
  },
  {
   "fieldname": "inventory_sync_section",
   "fieldtype": "Section Break",
   "label": "Inventory Sync"
  },
  {
   "default": "0",
   "fieldname": "update_erpnext_stock_levels_to_shopify",
   "fieldtype": "Check",
   "label": "Update ERPNext stock levels to Shopify"
  },
  {
   "default": "0",
   "fieldname": "is_old_data_migrated",
   "fieldtype": "Check",
   "hidden": 1,
   "label": "Is old data migrated"
  },
  {
   "default": "0",
   "fieldname": "sync_old_orders",
   "fieldtype": "Check",
   "label": "Sync Old Orders"
  },
  {
   "fieldname": "sync_old_orders_section",
   "fieldtype": "Section Break",
   "label": "Sync Old Orders"
  },
  {
   "depends_on": "eval:doc.sync_old_orders",
   "fieldname": "old_orders_from",
   "fieldtype": "Datetime",
   "label": "From",
   "mandatory_depends_on": "eval:doc.sync_old_orders"
  },
  {
   "depends_on": "eval:doc.sync_old_orders",
   "fieldname": "old_orders_to",
   "fieldtype": "Datetime",
   "label": "To",
   "mandatory_depends_on": "eval:doc.sync_old_orders"
  },
  {
   "fieldname": "column_break_45",
   "fieldtype": "Column Break"
  },
  {
   "default": "60",
   "depends_on": "eval:doc.update_erpnext_stock_levels_to_shopify",
   "fieldname": "inventory_sync_frequency",
   "fieldtype": "Select",
   "label": "Inventory Sync Frequency (In Minutes)",
   "mandatory_depends_on": "eval:doc.update_erpnext_stock_levels_to_shopify",
   "options": "5\n10\n15\n30\n60"
  },
  {
   "fieldname": "last_inventory_sync",
   "fieldtype": "Datetime",
   "hidden": 1,
   "label": "Last Inventory Sync",
   "read_only": 1
  },
  {
   "fieldname": "column_break_34",
   "fieldtype": "Column Break"
  },
  {
   "default": "0",
   "description": "Caution: Only 3 attributes will be accepted by Shopify",
   "fieldname": "upload_variants_as_items",
   "fieldtype": "Check",
   "label": "Upload ERPNext Variants as Shopify Items"
  },
  {
   "default": "0",
   "fieldname": "sync_new_item_as_active",
   "fieldtype": "Check",
   "label": "Sync New Items as Active"
  },
  {
   "default": "0",
<<<<<<< HEAD
   "fieldname": "sync_sales_return",
   "fieldtype": "Check",
   "label": "Import Sales Return on Shopify Refund"
  },
  {
   "default": "0",
   "fieldname": "sync_delivery_return",
   "fieldtype": "Check",
   "label": "Import Delivery Return on Shopify Refund"
  },
  {
   "default": "0",
   "fieldname": "sync_delivery_cancellation",
   "fieldtype": "Check",
   "label": "Cancel Delivery Note on Shopify Unfulfillment"
  },
  {
   "fieldname": "section_break_32",
   "fieldtype": "Section Break"
  },
  {
   "fieldname": "return_invoice_series",
   "fieldtype": "Select",
   "label": "Return Invoice Series",
   "mandatory_depends_on": "sync_sales_return"
  },
  {
   "fieldname": "return_delivery_series",
   "fieldtype": "Select",
   "label": "Return Delivery Series",
   "mandatory_depends_on": "sync_delivery_return"
  },
  {
   "fieldname": "column_break_31",
   "fieldtype": "Column Break"
=======
   "fieldname": "add_shipping_as_item",
   "fieldtype": "Check",
   "label": "Add Shipping Charge as an Item in Order"
  },
  {
   "depends_on": "add_shipping_as_item",
   "fieldname": "shipping_item",
   "fieldtype": "Link",
   "label": "Shipping Item",
   "mandatory_depends_on": "add_shipping_as_item",
   "options": "Item"
  },
  {
   "default": "0",
   "description": "By default, tax rows are added per item, checking this will consolidate them.",
   "fieldname": "consolidate_taxes",
   "fieldtype": "Check",
   "label": "Consolidate Taxes in Order"
>>>>>>> 08e41d26
  }
 ],
 "index_web_pages_for_search": 1,
 "issingle": 1,
 "links": [],
<<<<<<< HEAD
 "modified": "2023-02-03 18:45:14.044920",
=======
 "modified": "2023-02-10 10:36:12.940019",
>>>>>>> 08e41d26
 "modified_by": "Administrator",
 "module": "shopify",
 "name": "Shopify Setting",
 "owner": "Administrator",
 "permissions": [
  {
   "create": 1,
   "delete": 1,
   "email": 1,
   "print": 1,
   "read": 1,
   "role": "System Manager",
   "share": 1,
   "write": 1
  }
 ],
 "sort_field": "modified",
 "sort_order": "DESC",
 "states": [],
 "track_changes": 1
}<|MERGE_RESOLUTION|>--- conflicted
+++ resolved
@@ -361,7 +361,6 @@
   },
   {
    "default": "0",
-<<<<<<< HEAD
    "fieldname": "sync_sales_return",
    "fieldtype": "Check",
    "label": "Import Sales Return on Shopify Refund"
@@ -397,7 +396,8 @@
   {
    "fieldname": "column_break_31",
    "fieldtype": "Column Break"
-=======
+  },
+  {
    "fieldname": "add_shipping_as_item",
    "fieldtype": "Check",
    "label": "Add Shipping Charge as an Item in Order"
@@ -416,17 +416,12 @@
    "fieldname": "consolidate_taxes",
    "fieldtype": "Check",
    "label": "Consolidate Taxes in Order"
->>>>>>> 08e41d26
   }
  ],
  "index_web_pages_for_search": 1,
  "issingle": 1,
  "links": [],
-<<<<<<< HEAD
- "modified": "2023-02-03 18:45:14.044920",
-=======
  "modified": "2023-02-10 10:36:12.940019",
->>>>>>> 08e41d26
  "modified_by": "Administrator",
  "module": "shopify",
  "name": "Shopify Setting",
