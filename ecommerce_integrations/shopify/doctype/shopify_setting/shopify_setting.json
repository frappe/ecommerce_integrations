{
 "actions": [],
 "creation": "2021-04-13 13:30:54.909583",
 "doctype": "DocType",
 "editable_grid": 1,
 "engine": "InnoDB",
 "field_order": [
  "enable_shopify",
  "column_break_4",
  "section_break_2",
  "shopify_url",
  "column_break_3",
  "password",
  "shared_secret",
  "access_token",
  "section_break_4",
  "webhooks",
  "customer_settings_section",
  "default_customer",
  "column_break_14",
  "customer_group",
  "company_dependent_settings_section",
  "company",
  "cash_bank_account",
  "column_break_19",
  "cost_center",
  "price_list",
  "inventory_settings_section",
  "column_break_22",
  "section_break_25",
  "sales_order_series",
  "column_break_27",
  "sync_delivery_note",
  "delivery_note_series",
  "sync_sales_invoice",
  "sales_invoice_series",
  "section_break_22",
  "html_16",
  "taxes",
  "dont_recalculate_taxes",
  "erpnext_to_shopify_sync_section",
  "upload_erpnext_items",
  "update_shopify_item_on_update",
  "inventory_sync_section",
  "warehouse",
  "update_erpnext_stock_levels_to_shopify",
  "inventory_sync_frequency",
  "fetch_shopify_locations",
  "shopify_warehouse_mapping",
  "sync_old_orders_section",
  "sync_old_orders",
  "column_break_45",
  "old_orders_from",
  "old_orders_to",
  "is_old_data_migrated",
  "last_inventory_sync"
 ],
 "fields": [
  {
   "default": "0",
   "fieldname": "enable_shopify",
   "fieldtype": "Check",
   "label": "Enable Shopify"
  },
  {
   "fieldname": "column_break_4",
   "fieldtype": "Column Break"
  },
  {
   "fieldname": "section_break_2",
   "fieldtype": "Section Break",
   "label": "Authentication Details"
  },
  {
   "description": "eg: frappe.myshopify.com",
   "fieldname": "shopify_url",
   "fieldtype": "Data",
   "in_list_view": 1,
   "label": "Shop URL",
   "mandatory_depends_on": "eval:doc.enable_shopify"
  },
  {
   "fieldname": "column_break_3",
   "fieldtype": "Column Break"
  },
  {
   "fieldname": "password",
   "fieldtype": "Password",
   "label": "Password",
   "mandatory_depends_on": "eval:doc.enable_shopify"
  },
  {
   "fieldname": "shared_secret",
   "fieldtype": "Data",
   "label": "Shared secret",
   "mandatory_depends_on": "eval:doc.enable_shopify"
  },
  {
   "fieldname": "access_token",
   "fieldtype": "Data",
   "hidden": 1,
   "label": "Access Token",
   "read_only": 1
  },
  {
   "collapsible": 1,
   "fieldname": "section_break_4",
   "fieldtype": "Section Break",
   "label": "Webhooks Details"
  },
  {
   "fieldname": "webhooks",
   "fieldtype": "Table",
   "label": "Webhooks",
   "options": "Shopify Webhooks",
   "read_only": 1
  },
  {
   "fieldname": "customer_settings_section",
   "fieldtype": "Section Break",
   "label": "Customer Settings"
  },
  {
   "description": "Customer Group will set to selected group while syncing customers from Shopify",
   "fieldname": "customer_group",
   "fieldtype": "Link",
   "label": "Customer Group",
   "mandatory_depends_on": "eval:doc.enable_shopify",
   "options": "Customer Group"
  },
  {
   "fieldname": "inventory_settings_section",
   "fieldtype": "Section Break",
   "label": "Inventory Settings"
  },
  {
   "description": "If individual warehouse are not mapped, the default warehouse is considered for transactions.",
   "fieldname": "warehouse",
   "fieldtype": "Link",
   "label": "Default warehouse",
   "mandatory_depends_on": "eval:doc.enable_shopify",
   "options": "Warehouse"
  },
  {
   "description": "If Shopify does not have a customer in the order, then while syncing the orders, the system will consider the default customer for the order",
   "fieldname": "default_customer",
   "fieldtype": "Link",
   "label": "Default Customer",
   "options": "Customer"
  },
  {
   "fieldname": "column_break_14",
   "fieldtype": "Column Break"
  },
  {
   "fieldname": "company_dependent_settings_section",
   "fieldtype": "Section Break",
   "label": "Company Dependent settings"
  },
  {
   "fieldname": "company",
   "fieldtype": "Link",
   "label": "Company",
   "mandatory_depends_on": "eval:doc.enable_shopify",
   "options": "Company"
  },
  {
   "fieldname": "cash_bank_account",
   "fieldtype": "Link",
   "label": "Cash/Bank Account",
   "mandatory_depends_on": "eval:doc.enable_shopify",
   "options": "Account"
  },
  {
   "fieldname": "column_break_19",
   "fieldtype": "Column Break"
  },
  {
   "fieldname": "cost_center",
   "fieldtype": "Link",
   "label": "Cost Center",
   "mandatory_depends_on": "eval:doc.enable_shopify",
   "options": "Cost Center"
  },
  {
   "fieldname": "section_break_25",
   "fieldtype": "Section Break",
   "label": "Order sync Settings"
  },
  {
   "fieldname": "sales_order_series",
   "fieldtype": "Select",
   "label": "Sales Order Series",
   "mandatory_depends_on": "eval:doc.enable_shopify"
  },
  {
   "fieldname": "column_break_27",
   "fieldtype": "Column Break"
  },
  {
   "default": "0",
   "fieldname": "sync_delivery_note",
   "fieldtype": "Check",
   "label": "Import Delivery Notes from Shopify on Shipment"
  },
  {
   "depends_on": "eval:doc.sync_delivery_note==1",
   "fieldname": "delivery_note_series",
   "fieldtype": "Select",
   "label": "Delivery Note Series",
   "mandatory_depends_on": "eval:doc.sync_delivery_note"
  },
  {
   "default": "0",
   "fieldname": "sync_sales_invoice",
   "fieldtype": "Check",
   "label": "Import Sales Invoice from Shopify if Payment is marked"
  },
  {
   "depends_on": "eval:doc.sync_sales_invoice==1",
   "fieldname": "sales_invoice_series",
   "fieldtype": "Select",
   "label": "Sales Invoice Series",
   "mandatory_depends_on": "eval:doc.sync_sales_invoice"
  },
  {
   "fieldname": "section_break_22",
   "fieldtype": "Section Break"
  },
  {
   "fieldname": "html_16",
   "fieldtype": "HTML",
   "options": "Map Shopify Taxes / Shipping Charges to ERPNext Account"
  },
  {
   "fieldname": "taxes",
   "fieldtype": "Table",
   "label": "Shopify Tax Account",
   "mandatory_depends_on": "eval:doc.enable_shopify",
   "options": "Shopify Tax Account"
  },
  {
   "fieldname": "column_break_22",
   "fieldtype": "Column Break"
  },
  {
   "description": "This is only required for filling out required fields in Sales Order.",
   "fieldname": "price_list",
   "fieldtype": "Link",
   "label": "Price List",
   "mandatory_depends_on": "eval:doc.enable_shopify",
   "options": "Price List"
  },
  {
   "fieldname": "erpnext_to_shopify_sync_section",
   "fieldtype": "Section Break",
   "label": "ERPNext to Shopify Sync"
  },
  {
   "default": "0",
   "fieldname": "upload_erpnext_items",
   "fieldtype": "Check",
   "label": "Upload new ERPNext Items to Shopify"
  },
  {
   "default": "0",
   "depends_on": "eval:doc.upload_erpnext_items",
   "fieldname": "update_shopify_item_on_update",
   "fieldtype": "Check",
   "label": "Update Shopify Item after updating ERPNext item"
  },
  {
   "depends_on": "eval:doc.update_erpnext_stock_levels_to_shopify",
   "fieldname": "shopify_warehouse_mapping",
   "fieldtype": "Table",
   "label": "Shopify Warehouse Mapping",
   "mandatory_depends_on": "eval:doc.update_erpnext_stock_levels_to_shopify",
   "options": "Shopify Warehouse Mapping"
  },
  {
   "depends_on": "eval:doc.update_erpnext_stock_levels_to_shopify",
   "fieldname": "fetch_shopify_locations",
   "fieldtype": "Button",
   "label": "Fetch Shopify Locations"
  },
  {
   "fieldname": "inventory_sync_section",
   "fieldtype": "Section Break",
   "label": "Inventory Sync"
  },
  {
   "default": "0",
   "fieldname": "update_erpnext_stock_levels_to_shopify",
   "fieldtype": "Check",
   "label": "Update ERPNext stock levels to Shopify"
  },
  {
   "default": "0",
   "fieldname": "is_old_data_migrated",
   "fieldtype": "Check",
   "hidden": 1,
   "label": "Is old data migrated"
  },
  {
   "default": "0",
   "fieldname": "sync_old_orders",
   "fieldtype": "Check",
   "label": "Sync Old Orders"
  },
  {
   "fieldname": "sync_old_orders_section",
   "fieldtype": "Section Break",
   "label": "Sync Old Orders"
  },
  {
   "depends_on": "eval:doc.sync_old_orders",
   "fieldname": "old_orders_from",
   "fieldtype": "Datetime",
   "label": "From",
   "mandatory_depends_on": "eval:doc.sync_old_orders"
  },
  {
   "depends_on": "eval:doc.sync_old_orders",
   "fieldname": "old_orders_to",
   "fieldtype": "Datetime",
   "label": "To",
   "mandatory_depends_on": "eval:doc.sync_old_orders"
  },
  {
   "fieldname": "column_break_45",
   "fieldtype": "Column Break"
  },
  {
<<<<<<< HEAD
   "default": "0",
   "fieldname": "dont_recalculate_taxes",
   "fieldtype": "Check",
   "label": "Do not recalculate taxes"
=======
   "default": "60",
   "depends_on": "eval:doc.update_erpnext_stock_levels_to_shopify",
   "fieldname": "inventory_sync_frequency",
   "fieldtype": "Select",
   "label": "Inventory Sync Frequency (In Minutes)",
   "mandatory_depends_on": "eval:doc.update_erpnext_stock_levels_to_shopify",
   "options": "5\n10\n15\n30\n60"
  },
  {
   "fieldname": "last_inventory_sync",
   "fieldtype": "Datetime",
   "hidden": 1,
   "label": "Last Inventory Sync",
   "read_only": 1
>>>>>>> 58e8a6e0
  }
 ],
 "index_web_pages_for_search": 1,
 "issingle": 1,
 "links": [],
<<<<<<< HEAD
 "modified": "2021-06-10 17:39:57.044023",
=======
 "modified": "2021-06-16 20:02:17.827016",
>>>>>>> 58e8a6e0
 "modified_by": "Administrator",
 "module": "shopify",
 "name": "Shopify Setting",
 "owner": "Administrator",
 "permissions": [
  {
   "create": 1,
   "delete": 1,
   "email": 1,
   "print": 1,
   "read": 1,
   "role": "System Manager",
   "share": 1,
   "write": 1
  }
 ],
 "sort_field": "modified",
 "sort_order": "DESC",
 "track_changes": 1
}<|MERGE_RESOLUTION|>--- conflicted
+++ resolved
@@ -331,12 +331,6 @@
    "fieldtype": "Column Break"
   },
   {
-<<<<<<< HEAD
-   "default": "0",
-   "fieldname": "dont_recalculate_taxes",
-   "fieldtype": "Check",
-   "label": "Do not recalculate taxes"
-=======
    "default": "60",
    "depends_on": "eval:doc.update_erpnext_stock_levels_to_shopify",
    "fieldname": "inventory_sync_frequency",
@@ -351,17 +345,18 @@
    "hidden": 1,
    "label": "Last Inventory Sync",
    "read_only": 1
->>>>>>> 58e8a6e0
+  },
+  {
+   "default": "0",
+   "fieldname": "dont_recalculate_taxes",
+   "fieldtype": "Check",
+   "label": "Do not recalculate taxes"
   }
  ],
  "index_web_pages_for_search": 1,
  "issingle": 1,
  "links": [],
-<<<<<<< HEAD
- "modified": "2021-06-10 17:39:57.044023",
-=======
  "modified": "2021-06-16 20:02:17.827016",
->>>>>>> 58e8a6e0
  "modified_by": "Administrator",
  "module": "shopify",
  "name": "Shopify Setting",
