--- conflicted
+++ resolved
@@ -354,7 +354,27 @@
    "label": "Sync New Items as Active"
   },
   {
-<<<<<<< HEAD
+   "default": "0",
+   "fieldname": "add_shipping_as_item",
+   "fieldtype": "Check",
+   "label": "Add Shipping Charge as an Item in Order"
+  },
+  {
+   "depends_on": "add_shipping_as_item",
+   "fieldname": "shipping_item",
+   "fieldtype": "Link",
+   "label": "Shipping Item",
+   "mandatory_depends_on": "add_shipping_as_item",
+   "options": "Item"
+  },
+  {
+   "default": "0",
+   "description": "By default, tax rows are added per item, checking this will consolidate them.",
+   "fieldname": "consolidate_taxes",
+   "fieldtype": "Check",
+   "label": "Consolidate Taxes in Order"
+  },
+  {
    "fieldname": "payment_gateways_section",
    "fieldtype": "Section Break",
    "label": "Payment Gateways"
@@ -364,37 +384,12 @@
    "fieldtype": "Table",
    "label": "Payment Gateways",
    "options": "Payment Gateways"
-=======
-   "default": "0",
-   "fieldname": "add_shipping_as_item",
-   "fieldtype": "Check",
-   "label": "Add Shipping Charge as an Item in Order"
-  },
-  {
-   "depends_on": "add_shipping_as_item",
-   "fieldname": "shipping_item",
-   "fieldtype": "Link",
-   "label": "Shipping Item",
-   "mandatory_depends_on": "add_shipping_as_item",
-   "options": "Item"
-  },
-  {
-   "default": "0",
-   "description": "By default, tax rows are added per item, checking this will consolidate them.",
-   "fieldname": "consolidate_taxes",
-   "fieldtype": "Check",
-   "label": "Consolidate Taxes in Order"
->>>>>>> 3cf612bd
-  }
+}
  ],
  "index_web_pages_for_search": 1,
  "issingle": 1,
  "links": [],
-<<<<<<< HEAD
  "modified": "2023-02-13 12:24:10.208168",
-=======
- "modified": "2023-02-10 10:36:12.940019",
->>>>>>> 3cf612bd
  "modified_by": "Administrator",
  "module": "shopify",
  "name": "Shopify Setting",
