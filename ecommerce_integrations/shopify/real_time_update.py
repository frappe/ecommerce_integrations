import frappe
from frappe.utils import now
from frappe import _dict
from typing import List, Tuple
from ecommerce_integrations.shopify.connection import temp_shopify_session
from frappe.utils import cint, now
from shopify.resources import InventoryLevel, Variant, Product
import shopify
from ecommerce_integrations.controllers.inventory import (
	update_inventory_sync_status,
)
from pyactiveresource.connection import ResourceNotFound

<<<<<<< HEAD
=======
from ecommerce_integrations.shopify.theme_template import update_product_tag

from ecommerce_integrations.shopify.inventory import _log_inventory_update_status
import requests

>>>>>>> 0172323b

def update_inventory_on_shopify_real_time(doc):
	"""Upload stock levels from ERPNext to Shopify.

	Called by scheduler on configured interval.
	"""
	
	setting = frappe.get_doc("Shopify Setting")

	if not setting.is_enabled() or not setting.update_erpnext_stock_levels_to_shopify:
		
		return
	
	warehous_map = setting.get_erpnext_to_integration_wh_mapping()
<<<<<<< HEAD
=======
	# frappe.throw(str(warehous_map))
	inventory_levels = get_doc_items_level(doc)



	upload_inventory_data_to_shopify(inventory_levels, warehous_map)
	
	update_tags(inventory_levels)

@frappe.whitelist()
def update_image_and_handel_erpnext_item():
	ecommerce_items = frappe.db.sql("""
	select erpnext_item_code,integration_item_code from `tabEcommerce Item` where integration = 'shopify' and image_handel_sync = 0 limit 100
	""",as_dict=1)
	for item in ecommerce_items:
		frappe.enqueue('ecommerce_integrations.shopify.real_time_update.set_main_image_and_handle_in_erpnext',shopify_id=item.integration_item_code)
		
	
@frappe.whitelist()	
def set_main_image_and_handle_in_erpnext(shopify_id):
	shopify_settings = frappe.get_single("Shopify Setting")
	secret = shopify_settings.get_password("password")
	shopify_url = shopify_settings.shopify_url
	url = "https://{url}/admin/api/2023-07/products/{id}.json?fields=image,handle".format(url=shopify_url,id=shopify_id)
	headers = {
		"X-Shopify-Access-Token":secret
    }
	try:
		res= requests.get(url=url,headers=headers)
		if res.status_code == 200:
			res = res.json()
			if res['product']['image']:
				erpnext_item_code = frappe.db.get_value("Ecommerce Item", {"integration_item_code": shopify_id},"erpnext_item_code")
				frappe.db.set_value("Item",erpnext_item_code,{"image":res['product']['image']['src'],"product_handle":res['product']['handle']})
				frappe.db.set_value("Ecommerce Item",{"integration_item_code": shopify_id},"image_handel_sync",1)
				frappe.db.commit()
				frappe.msgprint("Image updated for item {}".format(shopify_id))
			else:
				frappe.msgprint("Image not found for item {}".format(shopify_id))
	except Exception as e:
		frappe.log_error(title="Shopify Image Sync Error", message=e)


	
	


	# Process the response data
	# ...
	

		

def update_tags(inventory_levels):
	settings = frappe.get_doc("Shopify Setting")
	erpnext_warehouse_list = settings.get_erpnext_warehouses()
	synced_on = now()
	for inventory_sync_batch in create_batch(inventory_levels, 50):
		for item in inventory_sync_batch:
			try:
				if item["actual_qty"] == 0:						
					stock_from_other_warehouses = frappe.db.sql(
							"""
							SELECT sum(actual_qty) as total_qty
							FROM `tabBin`
							WHERE
								item_code = %(item)s and warehouse in %(warehouses)s
							GROUP BY item_code
							""",
							{
								"item": item['item_code'],
								"warehouses": erpnext_warehouse_list,
							},
							as_dict=1,
						)
							
					if len(stock_from_other_warehouses) > 0 and stock_from_other_warehouses[0]['total_qty'] == 0.0:
						update_product_tag(item['item_code'],0)
						update_tags_sync_status(item['item_code'], time=synced_on)
						item.status = "Success"
					
						# frappe.enqueue('ecommerce_integrations.shopify.theme_template.update_product_tag',product_id=item['item_code'],available=0)
				else:
					update_product_tag(item['item_code'],1)
					update_tags_sync_status(item['item_code'], time=synced_on)
					item.status = "Success"
			except ResourceNotFound:
				# Variant or location is deleted, mark as last synced and ignore.
				update_tags_sync_status(item['item_code'], time=synced_on)
				item.status = "Not Found"
			except Exception as e:
				item.status = "Failed"
				item.failure_reason = str(e)
			
				# frappe.enqueue('ecommerce_integrations.shopify.theme_template.update_product_tag',product_id=item['item_code'],available=1)
		_log_inventory_update_status(inventory_sync_batch)
>>>>>>> 0172323b
	
	inventory_levels = get_doc_items_level(doc)
 
	upload_inventory_data_to_shopify(inventory_levels, warehous_map)	

def get_doc_items_level(doc):
	inventory_levels = []
	for item in doc.items:
		if is_enabled_brand_item(item.item_code):
			
			if doc.doctype == "Stock Entry":
			
				if item.s_warehouse:
				
					current_stock_s = get_current_qty(item.item_code,item.s_warehouse)
					if current_stock_s:
					
						curr_state_s = current_stock_s	
						inventory_levels.append(curr_state_s[0])
				
				if item.t_warehouse:
					
					current_stock_t = get_current_qty(item.item_code,item.t_warehouse)
					
					if current_stock_t:
						curr_state_t = current_stock_t	
						inventory_levels.append(curr_state_t[0])
			else:
				
				current_stock_f = get_current_qty(item.item_code,item.warehouse)
				
				if current_stock_f:
					curr_state = current_stock_f	
					inventory_levels.append(curr_state[0])
	
	return inventory_levels


def get_current_qty(item,warehouse):
	
	data = frappe.db.sql(
		f"""
			SELECT ei.name as ecom_item, bin.item_code as item_code, integration_item_code, variant_id, actual_qty, warehouse, reserved_qty
			FROM `tabEcommerce Item` ei
				JOIN tabBin bin
				ON ei.erpnext_item_code = bin.item_code
			WHERE 
				ei.erpnext_item_code = %(item)s
				and bin.warehouse = %(warehouse)s
		""",
		({
			"item":item,
			"warehouse":warehouse
		}),
		as_dict=1,
	)

	if len(data) > 0:
		return data
	
	return 0

@temp_shopify_session
def upload_inventory_data_to_shopify(inventory_levels, warehous_map) -> None:
	synced_on = now()
	for d in inventory_levels:

		if is_enabled_brand_item(d.item_code):
			d.shopify_location_id = warehous_map.get(d.warehouse)
			try:
				variant = Variant.find(d.variant_id)
    
				product = Product.find(d.integration_item_code)
    
				inventory_id = variant.inventory_item_id

				InventoryLevel.set(
					location_id=d.shopify_location_id,
					inventory_item_id=inventory_id,
					# shopify doesn't support fractional quantity
					available=cint(d.actual_qty) - cint(d.reserved_qty),
				)
    
				
				tags = product.tags.split(', ')
    
				if check_overall_availability(d.item_code):
					modified_tags = modify_tag(tags,d.item_code,available=1)
				else:
					modified_tags = modify_tag(tags,d.item_code,available=0)
				
				product.tags = ', '.join(modified_tags)
				product.save()
				update_inventory_sync_status(d.ecom_item, time=synced_on)
				d.status = "Success"
			except ResourceNotFound:
				update_inventory_sync_status(d.ecom_item, time=synced_on)
				d.status = "Not Found"
			except Exception as e:
				d.status = "Failed"
				d.failure_reason = str(e)

			frappe.db.commit()

def modify_tag(tags,product_id,available=0):
	
	tags = clean_list(tags)
	
	not_available_tag = "Not Available"
	enuiry_tag = "enquire-product"

	if available and is_ecommerce_item(product_id): 
		
		if not_available_tag in tags:
			remove_element(tags, not_available_tag)
					
		if "Available" not in tags:                
			tags.append("Available")
		
		if "Available Online" not in tags:                
			tags.append("Available Online")
			
		if enuiry_tag in tags:                
			remove_element(tags,enuiry_tag)

	elif available:
		         
		if not_available_tag in tags:
			remove_element(tags, not_available_tag)

		if "Available Online" in tags:
			remove_element(tags, "Available Online")
					
		if "Available" not in tags:                
			tags.append("Available")

	else:
		  
		if "Available" in tags:
			remove_element(tags, "Available")

		if "Available Online" in tags:               
			remove_element(tags, "Available Online")      
			
		if not_available_tag not in tags:                
			tags.append(not_available_tag)

		if is_ecommerce_item(product_id) and enuiry_tag not in tags:                
			tags.append(enuiry_tag)
   
	return tags
    
def is_ecommerce_item(product_id):
    shopify_settings = frappe.get_single("Shopify Setting")
    ecommerce_brand_list  = [item.brand for item in shopify_settings.ecommerce_item_group]
 
    product_brand = frappe.db.get_value("Item",product_id,"brand")

    if product_brand in ecommerce_brand_list:
        return True
    else:
        return False
    
def check_overall_availability(item):
	settings = frappe.get_doc("Shopify Setting")
	erpnext_warehouse_list = settings.get_erpnext_warehouses()
	stock_from_other_warehouses = frappe.db.sql(
			"""
			SELECT sum(actual_qty) as total_qty
			FROM `tabBin`
			WHERE
				item_code = %(item)s and warehouse in %(warehouses)s
			GROUP BY item_code
			""",
			{
				"item": item,
				"warehouses": erpnext_warehouse_list,
			},
			as_dict=1,
		)
	
	if len(stock_from_other_warehouses) > 0:
		if stock_from_other_warehouses[0]['total_qty'] == 0.0:
			
			return 0
		else:
			return 1
	else:
		return 0
  
def remove_element(lst, element):
    """Remove all occurrences of an element from the list."""
    while element in lst:
        lst.remove(element)
    return lst	

def clean_list(lst):
    return [item.strip() for item in lst]
    
@temp_shopify_session
def get_article_details(item):
	return shopify.Article.find(item)


def is_enabled_brand_item(product_id):
	shopify_settings = frappe.get_single("Shopify Setting")
	enabled_brand_list  = [item.brand for item in shopify_settings.enabled_brand]
 
	product_brand = frappe.db.get_value("Item",product_id,"brand")

	if product_brand in enabled_brand_list:
		return True
	else:
		return False

@frappe.whitelist()
def update_stock_on_click():
	"""
	Get list of dict containing items for which the inventory needs to be updated on Integeration.

	New inventory levels are identified by checking Bin modification timestamp,
	so ensure that if you sync the inventory with integration, you have also
	updated `inventory_synced_on` field in related Ecommerce Item.

	returns: list of _dict containing ecom_item, item_code, integration_item_code, variant_id, actual_qty, warehouse, reserved_qty
	"""

	setting = frappe.get_doc("Shopify Setting")

	if not setting.is_enabled() or not setting.update_erpnext_stock_levels_to_shopify:
		print("not enabled")
		return
	
	warehous_map = setting.get_erpnext_to_integration_wh_mapping()

	inventory_levels = get_inventory_levels_for_enabled_items(tuple(warehous_map.keys()))	
	
	frappe.msgprint("Found {} items for which invetory needs to sync on shopify! ".format(str(len(inventory_levels))))

	frappe.enqueue('ecommerce_integrations.shopify.real_time_update.upload_inventory_data_to_shopify',inventory_levels=inventory_levels,warehous_map=warehous_map)
	

	frappe.msgprint("Bulk stock sync is initialized and added in Queue!")

	
	
def get_inventory_levels_for_enabled_items(warehouses,for_tags=False):
	"""
	Get list of dict containing items for which the inventory needs to be updated on Integeration.

	Fetch only those item which is enabled from the module

	returns: list of _dict containing ecom_item, item_code, integration_item_code, variant_id, actual_qty, warehouse, reserved_qty
	"""

	shopify_settings = frappe.get_single("Shopify Setting")

	enabled_brand_list  = [item.brand for item in shopify_settings.enabled_brand]

	data = get_data(warehouses, enabled_brand_list,for_tags)

	return data


def get_data(warehouses, brands,for_tags):
	warehouse_placeholders = ', '.join('%s' for _ in warehouses)
	brand_placeholders = ', '.join('%s' for _ in brands)



	# Create a tuple that contains all the values to be substituted into the query
	values_tuple = tuple(warehouses) + tuple(brands)

	if for_tags:
	
		
		sync_condition =  "(bin.modified > ei.tags_sync_on or ei.tags_sync_on is null)"
	else:
		
		sync_condition =  "(bin.modified > ei.inventory_synced_on or ei.inventory_synced_on is null)"
		
	
	sql_query = f"""
		SELECT ei.name as ecom_item, 
		bin.item_code as item_code, 
		integration_item_code, 
		variant_id, 
		actual_qty, 
		warehouse, 
		reserved_qty
		FROM `tabEcommerce Item` ei
		JOIN tabBin bin ON ei.erpnext_item_code = bin.item_code
		JOIN tabItem it ON ei.erpnext_item_code = it.name
		WHERE bin.warehouse IN ({warehouse_placeholders})
		  AND ei.integration = 'shopify'
		  AND it.brand IN ({brand_placeholders})
		  AND {sync_condition}
		"""
	# Execute the query with the frappe.db.sql function
	data = frappe.db.sql(
		sql_query,
		values=values_tuple,
		as_dict=1
	)

	

	return data<|MERGE_RESOLUTION|>--- conflicted
+++ resolved
@@ -11,14 +11,8 @@
 )
 from pyactiveresource.connection import ResourceNotFound
 
-<<<<<<< HEAD
-=======
-from ecommerce_integrations.shopify.theme_template import update_product_tag
-
-from ecommerce_integrations.shopify.inventory import _log_inventory_update_status
-import requests
-
->>>>>>> 0172323b
+
+
 
 def update_inventory_on_shopify_real_time(doc):
 	"""Upload stock levels from ERPNext to Shopify.
@@ -33,106 +27,7 @@
 		return
 	
 	warehous_map = setting.get_erpnext_to_integration_wh_mapping()
-<<<<<<< HEAD
-=======
-	# frappe.throw(str(warehous_map))
-	inventory_levels = get_doc_items_level(doc)
-
-
-
-	upload_inventory_data_to_shopify(inventory_levels, warehous_map)
-	
-	update_tags(inventory_levels)
-
-@frappe.whitelist()
-def update_image_and_handel_erpnext_item():
-	ecommerce_items = frappe.db.sql("""
-	select erpnext_item_code,integration_item_code from `tabEcommerce Item` where integration = 'shopify' and image_handel_sync = 0 limit 100
-	""",as_dict=1)
-	for item in ecommerce_items:
-		frappe.enqueue('ecommerce_integrations.shopify.real_time_update.set_main_image_and_handle_in_erpnext',shopify_id=item.integration_item_code)
-		
-	
-@frappe.whitelist()	
-def set_main_image_and_handle_in_erpnext(shopify_id):
-	shopify_settings = frappe.get_single("Shopify Setting")
-	secret = shopify_settings.get_password("password")
-	shopify_url = shopify_settings.shopify_url
-	url = "https://{url}/admin/api/2023-07/products/{id}.json?fields=image,handle".format(url=shopify_url,id=shopify_id)
-	headers = {
-		"X-Shopify-Access-Token":secret
-    }
-	try:
-		res= requests.get(url=url,headers=headers)
-		if res.status_code == 200:
-			res = res.json()
-			if res['product']['image']:
-				erpnext_item_code = frappe.db.get_value("Ecommerce Item", {"integration_item_code": shopify_id},"erpnext_item_code")
-				frappe.db.set_value("Item",erpnext_item_code,{"image":res['product']['image']['src'],"product_handle":res['product']['handle']})
-				frappe.db.set_value("Ecommerce Item",{"integration_item_code": shopify_id},"image_handel_sync",1)
-				frappe.db.commit()
-				frappe.msgprint("Image updated for item {}".format(shopify_id))
-			else:
-				frappe.msgprint("Image not found for item {}".format(shopify_id))
-	except Exception as e:
-		frappe.log_error(title="Shopify Image Sync Error", message=e)
-
-
-	
-	
-
-
-	# Process the response data
-	# ...
-	
-
-		
-
-def update_tags(inventory_levels):
-	settings = frappe.get_doc("Shopify Setting")
-	erpnext_warehouse_list = settings.get_erpnext_warehouses()
-	synced_on = now()
-	for inventory_sync_batch in create_batch(inventory_levels, 50):
-		for item in inventory_sync_batch:
-			try:
-				if item["actual_qty"] == 0:						
-					stock_from_other_warehouses = frappe.db.sql(
-							"""
-							SELECT sum(actual_qty) as total_qty
-							FROM `tabBin`
-							WHERE
-								item_code = %(item)s and warehouse in %(warehouses)s
-							GROUP BY item_code
-							""",
-							{
-								"item": item['item_code'],
-								"warehouses": erpnext_warehouse_list,
-							},
-							as_dict=1,
-						)
-							
-					if len(stock_from_other_warehouses) > 0 and stock_from_other_warehouses[0]['total_qty'] == 0.0:
-						update_product_tag(item['item_code'],0)
-						update_tags_sync_status(item['item_code'], time=synced_on)
-						item.status = "Success"
-					
-						# frappe.enqueue('ecommerce_integrations.shopify.theme_template.update_product_tag',product_id=item['item_code'],available=0)
-				else:
-					update_product_tag(item['item_code'],1)
-					update_tags_sync_status(item['item_code'], time=synced_on)
-					item.status = "Success"
-			except ResourceNotFound:
-				# Variant or location is deleted, mark as last synced and ignore.
-				update_tags_sync_status(item['item_code'], time=synced_on)
-				item.status = "Not Found"
-			except Exception as e:
-				item.status = "Failed"
-				item.failure_reason = str(e)
-			
-				# frappe.enqueue('ecommerce_integrations.shopify.theme_template.update_product_tag',product_id=item['item_code'],available=1)
-		_log_inventory_update_status(inventory_sync_batch)
->>>>>>> 0172323b
-	
+
 	inventory_levels = get_doc_items_level(doc)
  
 	upload_inventory_data_to_shopify(inventory_levels, warehous_map)	
