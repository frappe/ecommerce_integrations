# Copyright (c) 2021, Frappe and contributors
# For license information, please see LICENSE

from typing import Dict, List, Optional, Tuple

import frappe
import requests
from frappe import _
from frappe.custom.doctype.custom_field.custom_field import create_custom_fields
from frappe.utils import add_to_date, get_datetime, now_datetime

from ecommerce_integrations.controllers.setting import (
	ERPNextWarehouse,
	IntegrationWarehouse,
	SettingController,
)
from ecommerce_integrations.unicommerce.constants import (
	ADDRESS_JSON_FIELD,
	CHANNEL_ID_FIELD,
	CUSTOMER_CODE_FIELD,
	FACILITY_CODE_FIELD,
	GRN_STOCK_ENTRY_TYPE,
	INVOICE_CODE_FIELD,
	IS_COD_CHECKBOX,
	ITEM_BATCH_GROUP_FIELD,
	ITEM_HEIGHT_FIELD,
	ITEM_LENGTH_FIELD,
	ITEM_SYNC_CHECKBOX,
	ITEM_WIDTH_FIELD,
	MANIFEST_GENERATED_CHECK,
	ORDER_CODE_FIELD,
	ORDER_INVOICE_STATUS_FIELD,
	ORDER_ITEM_BATCH_NO,
	ORDER_ITEM_CODE_FIELD,
	ORDER_STATUS_FIELD,
	PACKAGE_TYPE_FIELD,
	PICKLIST_ORDER_DETAILS_FIELD,
	PRODUCT_CATEGORY_FIELD,
	RETURN_CODE_FIELD,
	SHIPPIND_ID,
	SHIPPING_METHOD_FIELD,
	SHIPPING_PACKAGE_CODE_FIELD,
	SHIPPING_PACKAGE_STATUS_FIELD,
	SHIPPING_PROVIDER_CODE,
	TRACKING_CODE_FIELD,
)
from ecommerce_integrations.unicommerce.utils import create_unicommerce_log


class UnicommerceSettings(SettingController):
	def is_enabled(self) -> bool:
		return bool(self.enable_unicommerce)

	def validate(self):
		if not self.is_enabled():
			self.access_token = ""
			self.refresh_token = ""
			self.token_type = ""
			self.expires_on = now_datetime()
			return

		self.validate_warehouse_mapping()
		self.validate_auto_grn_settings()
		if not self.access_token or now_datetime() >= get_datetime(self.expires_on):
			try:
				self.update_tokens()
			except Exception as e:
				create_unicommerce_log(
					status="Error", message="Failed to authenticate with Unicommerce", exception=e
				)

		if not self.flags.ignore_custom_fields:
			setup_custom_fields(update=False)

	def renew_tokens(self, save=True):
		if now_datetime() >= get_datetime(self.expires_on):
			try:
				self.update_tokens()
			except Exception as e:
				create_unicommerce_log(status="Error", message="Failed to authenticate with Unicommerce")
				raise e
		if save:
			self.flags.ignore_custom_fields = True
			self.flags.ignore_permissions = True
			self.save()
			frappe.db.commit()
			self.load_from_db()

	def update_tokens(self, grant_type="password"):
		url = f"https://{self.unicommerce_site}/oauth/token"

		params = {"grant_type": grant_type, "client_id": self.client_id}
		if grant_type == "password":
			params.update({"username": self.username, "password": self.get_password("password")})
		elif grant_type == "refresh_token":
			params.update({"refresh_token": self.get_password("refresh_token")})

		res = requests.get(url, params=params)
		if res.status_code == 200:
			res = res.json()
			self.access_token = res["access_token"]
			self.refresh_token = res["refresh_token"]
			self.token_type = res["token_type"]
			self.expires_on = add_to_date(now_datetime(), seconds=int(res["expires_in"]))
		else:
			# Invalid refresh token
			res = res.json()
			error, description = res.get("error"), res.get("error_description")
			if error and "invalid_grant" in error:
				self._handle_refresh_token_expiry(grant_type=grant_type)
			else:
				frappe.throw(_("Unicommerce reported error: <br>{}: {}").format(error, description))

	def _handle_refresh_token_expiry(self, grant_type: str):
		"""Handle expired refresh token. Refresh tokens expire every 30 days.

		This is only notified using `invalid_grant` in error message."""

		if grant_type == "password":
			return
		self.update_tokens(grant_type="password")

	def validate_auto_grn_settings(self):
		if not self.use_stock_entry_for_grn:
			return

		if not self.vendor_code:
			frappe.throw(_("Vendor code required for Auto GRN upload."))

		if not frappe.db.exists("Stock Entry Type", GRN_STOCK_ENTRY_TYPE):
			entry_type = frappe.new_doc("Stock Entry Type")
			entry_type.name = GRN_STOCK_ENTRY_TYPE
			entry_type.purpose = "Material Transfer"
			entry_type.insert()
			entry_type.add_comment(text="Entry type used for Auto GRN on unicommerce, do not modify.")

	def validate_warehouse_mapping(self):
		erpnext_whs = {wh_map.erpnext_warehouse for wh_map in self.warehouse_mapping}
		integration_whs = {wh_map.unicommerce_facility_code for wh_map in self.warehouse_mapping}

		if len(erpnext_whs) != len(integration_whs):
			frappe.throw(
				_("Warehouse Mapping should be unique and one-to-one without repeating same warehouses.")
			)

	def get_erpnext_warehouses(self, all_wh=False) -> List[ERPNextWarehouse]:
		"""Get list of configured ERPNext warehouses.

		all_wh flag ignores enabled status.
		"""
		return [
			wh_map.erpnext_warehouse for wh_map in self.warehouse_mapping if wh_map.enabled or all_wh
		]

	def get_erpnext_to_integration_wh_mapping(
		self, all_wh=False
	) -> Dict[ERPNextWarehouse, IntegrationWarehouse]:
		"""Get enabled mapping from ERPNextWarehouse to Unicommerce facility.

		all_wh flag ignores enabled status."""
		return {
			wh_map.erpnext_warehouse: wh_map.unicommerce_facility_code
			for wh_map in self.warehouse_mapping
			if wh_map.enabled or all_wh
		}

	def get_integration_to_erpnext_wh_mapping(
		self, all_wh=False
	) -> Dict[IntegrationWarehouse, ERPNextWarehouse]:
		"""Get enabled mapping from Unicommerce facility to ERPNext warehouse.

		all_wh flag ignores enabled status."""
		reverse_map = self.get_erpnext_to_integration_wh_mapping(all_wh=all_wh)

		return {v: k for k, v in reverse_map.items()}

	def get_company_addresses(self, facility_code: str) -> Tuple[Optional[str], Optional[str]]:
		""" Get mapped company billing and shipping addresses."""
		for wh_map in self.warehouse_mapping:
			if wh_map.unicommerce_facility_code == facility_code:
				return wh_map.company_address, wh_map.dispatch_address
		return None, None


def setup_custom_fields(update=True):

	custom_sections = {
		"Sales Order": [
			dict(
				fieldname="unicommerce_section",
				label="Unicommerce Details",
				fieldtype="Section Break",
				insert_after="update_auto_repeat_reference",
				collapsible=1,
			),
		],
		"Sales Invoice": [
			dict(
				fieldname="unicommerce_section",
				label="Unicommerce Details",
				fieldtype="Section Break",
				insert_after="against_income_account",
				collapsible=1,
			),
		],
		"Delivery Note": [
			dict(
				fieldname="unicommerce_section",
				label="Unicommerce Details",
				fieldtype="Section Break",
				insert_after="instructions",
				collapsible=1,
			),
		],
	}

	custom_fields = {
		"Item": [
			dict(
				fieldname=ITEM_SYNC_CHECKBOX,
				label="Sync Item with Unicommerce",
				fieldtype="Check",
				insert_after="item_code",
				print_hide=1,
			),
			dict(
				fieldname=ITEM_LENGTH_FIELD,
				label="Length (mm) (Unicommerce)",
				fieldtype="Int",
				insert_after="over_billing_allowance",
				print_hide=1,
			),
			dict(
				fieldname=ITEM_WIDTH_FIELD,
				label="Width (mm) (Unicommerce)",
				fieldtype="Int",
				insert_after=ITEM_LENGTH_FIELD,
				print_hide=1,
			),
			dict(
				fieldname=ITEM_HEIGHT_FIELD,
				label="Height (mm) (Unicommerce)",
				fieldtype="Int",
				insert_after=ITEM_WIDTH_FIELD,
				print_hide=1,
			),
			dict(
				fieldname=ITEM_BATCH_GROUP_FIELD,
				label="Batch Group Code",
				fieldtype="Data",
				insert_after=ITEM_HEIGHT_FIELD,
				print_hide=1,
			),
		],
		"Sales Order": [
			dict(
				fieldname=ORDER_CODE_FIELD,
				label="Unicommerce Order No.",
				fieldtype="Data",
				insert_after="unicommerce_section",
				read_only=1,
				search_index=1,
			),
			dict(
				fieldname=CHANNEL_ID_FIELD,
				label="Unicommerce Channel",
				fieldtype="Link",
				insert_after=ORDER_CODE_FIELD,
				read_only=1,
				options="Unicommerce Channel",
				search_index=1,
			),
			dict(
				fieldname=FACILITY_CODE_FIELD,
				label="Unicommerce Facility Code",
				fieldtype="Small Text",
				insert_after=CHANNEL_ID_FIELD,
				read_only=1,
			),
			dict(
				fieldname=ORDER_STATUS_FIELD,
				label="Unicommerce Order Status",
				fieldtype="Small Text",
				insert_after=FACILITY_CODE_FIELD,
				read_only=1,
			),
			dict(
				fieldname=ORDER_INVOICE_STATUS_FIELD,
				label="Unicommerce Invoice generation Status",
				fieldtype="Small Text",
				insert_after=ORDER_STATUS_FIELD,
				read_only=1,
			),
			dict(
				fieldname=PACKAGE_TYPE_FIELD,
				label="Unicommerce Package Type",
				fieldtype="Link",
				options="Unicommerce Package Type",
				insert_after=ORDER_INVOICE_STATUS_FIELD,
				allow_on_submit=1,
			),
		],
		"Sales Order Item": [
			dict(
				fieldname=ORDER_ITEM_CODE_FIELD,
				label="Unicommerce Order Item Code",
				fieldtype="Data",
				insert_after="item_code",
				read_only=1,
			),
			dict(
				fieldname=ORDER_ITEM_BATCH_NO,
				label="Unicommerce Batch Code",
				fieldtype="Data",
				insert_after=ORDER_ITEM_CODE_FIELD,
				read_only=1,
			),
		],
		"Item Group": [
			dict(
				fieldname=PRODUCT_CATEGORY_FIELD,
				label="Unicommerce Product Category Code",
				fieldtype="Data",
				insert_after="is_group",
				unique=1,
			),
		],
		"Customer": [
			dict(
				fieldname=ADDRESS_JSON_FIELD,
				label="Unicommerce raw billing address",
				fieldtype="Text",
				insert_after="append",
				read_only=1,
				hidden=1,
			),
			dict(
				fieldname=CUSTOMER_CODE_FIELD,
				label="Unicommerce customer code",
				fieldtype="Data",
				insert_after="naming_series",
				read_only=1,
			),
			dict(
				fieldname=IS_COD_CHECKBOX,
				label="Is COD?",
				fieldtype="Check",
				insert_after=CUSTOMER_CODE_FIELD,
				read_only=1,
			),
		],
		"Sales Invoice": [
			dict(
				fieldname=ORDER_CODE_FIELD,
				label="Unicommerce Order No.",
				fieldtype="Data",
				insert_after="unicommerce_section",
				read_only=1,
				search_index=1,
			),
			dict(
				fieldname=CHANNEL_ID_FIELD,
				label="Unicommerce Channel",
				fieldtype="Link",
				insert_after=ORDER_CODE_FIELD,
				read_only=1,
				options="Unicommerce Channel",
				search_index=1,
			),
			dict(
				fieldname=FACILITY_CODE_FIELD,
				label="Unicommerce Facility Code",
				fieldtype="Small Text",
				insert_after=CHANNEL_ID_FIELD,
				read_only=1,
			),
			dict(
				fieldname=INVOICE_CODE_FIELD,
				label="Unicommerce Invoice Code",
				fieldtype="Data",
				insert_after=FACILITY_CODE_FIELD,
				read_only=1,
				search_index=1,
			),
			dict(
				fieldname=SHIPPING_PACKAGE_CODE_FIELD,
				label="Unicommerce Shipping Package Code",
				fieldtype="Small Text",
				insert_after=INVOICE_CODE_FIELD,
				read_only=1,
			),
			dict(
				fieldname=SHIPPING_PROVIDER_CODE,
				label="Unicommerce Shipping Provider",
				fieldtype="Small Text",
				insert_after=SHIPPING_PACKAGE_CODE_FIELD,
				read_only=1,
			),
			dict(
				fieldname=SHIPPING_METHOD_FIELD,
				label="Unicommerce Shipping Method",
				fieldtype="Small Text",
				insert_after=SHIPPING_PROVIDER_CODE,
				read_only=1,
			),
			dict(
				fieldname=TRACKING_CODE_FIELD,
				label="Unicommerce Tracking Code",
				fieldtype="Small Text",
				insert_after=SHIPPING_METHOD_FIELD,
				read_only=1,
			),
			dict(
				fieldname=SHIPPING_PACKAGE_STATUS_FIELD,
				label="Unicommerce Package Status",
				fieldtype="Small Text",
				insert_after=TRACKING_CODE_FIELD,
				read_only=1,
			),
			dict(
				fieldname=MANIFEST_GENERATED_CHECK,
				label="Manifest generated",
				fieldtype="Check",
				insert_after=SHIPPING_PACKAGE_STATUS_FIELD,
				read_only=1,
			),
			dict(
				fieldname=IS_COD_CHECKBOX,
				label="Is COD?",
				fieldtype="Check",
				insert_after=MANIFEST_GENERATED_CHECK,
				read_only=1,
			),
			dict(
				fieldname=RETURN_CODE_FIELD,
				label="Unicommerce Return Code",
				fieldtype="Small Text",
				insert_after=IS_COD_CHECKBOX,
				read_only=1,
			),
		],
<<<<<<< HEAD
		"Delivery Note": [
			dict(
				fieldname=ORDER_CODE_FIELD,
				label="Unicommerce Order No",
				fieldtype="Data",
				insert_after="unicommerce_section",
				read_only=1,
			),
			dict(
				fieldname=SHIPPIND_ID,
				label="Unicommerce Shipment Id",
				fieldtype="Data",
				insert_after=ORDER_CODE_FIELD,
				read_only=1,
=======
		"Pick List": [
			dict(
				fieldname=PICKLIST_ORDER_DETAILS_FIELD,
				label="Order Details",
				fieldtype="Table",
				options="Pick List Sales Order Details",
>>>>>>> fa461c8e
			),
		],
	}

	# create sections first for proper ordering
	create_custom_fields(custom_sections, update=update)
	create_custom_fields(custom_fields, update=update)<|MERGE_RESOLUTION|>--- conflicted
+++ resolved
@@ -37,12 +37,12 @@
 	PICKLIST_ORDER_DETAILS_FIELD,
 	PRODUCT_CATEGORY_FIELD,
 	RETURN_CODE_FIELD,
-	SHIPPIND_ID,
 	SHIPPING_METHOD_FIELD,
 	SHIPPING_PACKAGE_CODE_FIELD,
 	SHIPPING_PACKAGE_STATUS_FIELD,
 	SHIPPING_PROVIDER_CODE,
 	TRACKING_CODE_FIELD,
+	UNICOMMERCE_SHIPPING_ID,
 )
 from ecommerce_integrations.unicommerce.utils import create_unicommerce_log
 
@@ -439,7 +439,6 @@
 				read_only=1,
 			),
 		],
-<<<<<<< HEAD
 		"Delivery Note": [
 			dict(
 				fieldname=ORDER_CODE_FIELD,
@@ -449,19 +448,19 @@
 				read_only=1,
 			),
 			dict(
-				fieldname=SHIPPIND_ID,
+				fieldname=UNICOMMERCE_SHIPPING_ID,
 				label="Unicommerce Shipment Id",
 				fieldtype="Data",
 				insert_after=ORDER_CODE_FIELD,
 				read_only=1,
-=======
+			),
+		],
 		"Pick List": [
 			dict(
 				fieldname=PICKLIST_ORDER_DETAILS_FIELD,
 				label="Order Details",
 				fieldtype="Table",
 				options="Pick List Sales Order Details",
->>>>>>> fa461c8e
 			),
 		],
 	}
